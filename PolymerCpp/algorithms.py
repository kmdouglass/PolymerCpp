"""Tools to ensure the chain generation algorithms work as expected.

© All rights reserved. ECOLE POLYTECHNIQUE FEDERALE DE LAUSANNE,
Switzerland, Laboratory of Experimental Biophysics, 2017
See the LICENSE.txt file for more details.

"""

import matplotlib
matplotlib.use('tkagg')
import matplotlib.pyplot as plt
from mpl_toolkits.mplot3d import Axes3D

import numpy as np
from PolymerCpp.helpers import getCppWLC, radius_of_gyration
from PolymerCpp.helpers import theory_Rg_WLC, theory_R_WLC, end_to_end_distance

def verifyWLC(algorithm,
              numChains=10,
              numExperiments=1000,
              pathLength=1000,
              persisLength=50,
              **kwargs):
    """Compares outputs of a wormlike chain algorithm to theory.

    This function performs two numerical experiments that verify the
    accuracy of the simulations. In the first, it performs a number
    `numExperiments` of experiments with `numChains` realizations in
    each experiment. The mean end-to-end distance and mean radius of
    gyration is computed for each group and a histogram of the results
    is displayed. The x-axis is the difference between the computed
    mean and the theoretical mean.

    In the second experiment, a number of chains equal to `numChains`
    are simulated for a range of chain contour lengths.  The mean
    end-to-end distance and mean radius of gyration for each group is
    then plotted vs. the contour length, along with the theoretical
    predications. The error bars denote the standard deviation of the
    group.

    The mean value of all the end-to-end distances and radii of
    gyration are output to the console.

    Parameters
    ----------
    algorithm : func
        The algorithm for generating a wormlike chain.
    numChains : int
        The number of chains per numerical experiment to generate.
    numExperiments : int
        The number of experiments to perform for calculating the
        mean-squared moments.
    pathLength : float
        The length of each chain in units of segments.
    persisLength : float
        The persistence length of the wormlike chain in units of
        chain segments.
    kwargs : dict
        A list of additional keyword arguments to pass to the
        algorithm function.

    Notes
    -----
    If a self-avoiding wormlike chain is provided as the argument to
    `algorithm`, the results will be compared to the theory for the
    infinitesimally thin wormlike chain.

    """
    
    # Experiment 1: Compute mean squared radius of gyration
    mean_rgs1 = np.zeros(numExperiments)
    mean_rs1 = np.zeros(numExperiments)
    for i in range(numExperiments):

        rg = np.zeros(numChains)
        r  = np.zeros(numChains)

        # Generate the individual chains
        for j in range(numChains):

            rawChain = algorithm(pathLength,
                                 persisLength,
                                 **kwargs)
            rg[j] = radius_of_gyration(rawChain)
            r[j]  = end_to_end_distance(rawChain)

        mean_rgs1[i] = np.sqrt(np.mean(rg**2))
        mean_rs1[i] = np.sqrt(np.mean(r**2))

    # Experiment 2: Scaling behavior
<<<<<<< HEAD
    Lc = np.round(np.logspace(0.5, np.log10(pathLength)))
=======
    Lc = np.round(np.logspace(0, np.log10(contour_length)))
>>>>>>> 5eb94aeb
    mean_rgs2 = np.zeros(len(Lc))
    std_rgs2  = np.zeros(len(Lc))

    mean_rs2 = np.zeros(len(Lc))
    std_rs2  = np.zeros(len(Lc))
    for i in range(len(Lc)):

        rg = np.zeros(numChains)
        r  = np.zeros(numChains)
        
        for j in range(numChains):
            
            rawChain = algorithm(Lc[i], persisLength, **kwargs)
            rg[j] = radius_of_gyration(rawChain)
            r[j]  = end_to_end_distance(rawChain)

        mean_rgs2[i] = np.sqrt(np.mean(rg**2))
        std_rgs2[i]  = np.std(rg)

        mean_rs2[i] = np.sqrt(np.mean(r**2))
        std_rs2[i]  = np.std(r)

    # Output results

    theory_rg = theory_Rg_WLC(pathLength, persisLength)
    theory_r = theory_R_WLC(pathLength, persisLength)

    print('Experimental inputs')
    print('-------------------')
    print('Number of chains:\t\t{0:d}\nNumber of experiments:\t\t{1:d}'.format(numChains, numExperiments))
    print('Contour length (for moments):\t{0:d}\npersistence length:\t\t{1:0.4f}'.format(pathLength, persisLength))
    print('')
    print('Outputs')
    print('-------')
    print('Calculated <R>:\t\t\t{0:.4f}\nTheoretical WLC <R>:\t\t{1:.4f}'.format(np.mean(mean_rs1), theory_r))
    print('')
    print('Calculated <Rg>:\t\t{0:.4f}\nTheoretical WLC <Rg>:\t\t{1:.4f}'.format(np.mean(mean_rgs1), theory_rg))
    
    # Plot results
    fig, (ax0, ax1) = plt.subplots(nrows=1, ncols=2, figsize=(9, 5))
    
    ax0.hist(mean_rs1 - theory_r, bins=50, label=r'$ \langle R^2 \rangle^{1/2} $')
    ax0.hist(mean_rgs1 - theory_rg, bins=50, label=r'$ \langle R_g^2 \rangle^{1/2} $')
    ax0.set_title('Moments')
    ax0.set_xlabel(r'$ \Delta \langle R^2 \rangle^{1/2} , \, \Delta \langle R_g^2 \rangle^{1/2} } $')
    ax0.set_ylabel('Frequency')
    ax0.legend()

    ax1.errorbar(Lc, mean_rs2, yerr=std_rs2, fmt='o', label=r'$ \langle R^2 \rangle_{numeric} $', markersize=2)
    ax1.errorbar(Lc, mean_rgs2, yerr=std_rgs2, fmt='o', label=r'$ \langle R_g^2 \rangle_{numeric} $', markersize=2)
    ax1.plot(Lc, theory_R_WLC(Lc, persisLength), ':k', label=r'WLC $ \langle R^2 \rangle_{theory} $')
    ax1.plot(Lc, theory_Rg_WLC(Lc, persisLength), '--k', label=r'WLC $ \langle R_g^2 \rangle_{theory} $')
    ax1.set_title('Scaling behavior')
    ax1.set_xlabel('Contour length')
    ax1.set_xscale('log')
    ax1.set_yscale('log')
    ax1.legend()

    for ax in (ax0, ax1):
        ax.spines['top'].set_visible(False)
        ax.spines['right'].set_visible(False)
        ax.yaxis.set_ticks_position('left')
        ax.xaxis.set_ticks_position('bottom')
        
    plt.show()

if __name__ == '__main__':
    from PolymerCpp.helpers import getCppWLC
    verifyWLC(getCppWLC)<|MERGE_RESOLUTION|>--- conflicted
+++ resolved
@@ -88,11 +88,7 @@
         mean_rs1[i] = np.sqrt(np.mean(r**2))
 
     # Experiment 2: Scaling behavior
-<<<<<<< HEAD
-    Lc = np.round(np.logspace(0.5, np.log10(pathLength)))
-=======
-    Lc = np.round(np.logspace(0, np.log10(contour_length)))
->>>>>>> 5eb94aeb
+    Lc = np.round(np.logspace(0, np.log10(pathLength)))
     mean_rgs2 = np.zeros(len(Lc))
     std_rgs2  = np.zeros(len(Lc))
 
